--- conflicted
+++ resolved
@@ -1,14 +1,11 @@
 disabled_rules:
   - line_length
   - valid_docs
-<<<<<<< HEAD
-=======
   - trailing_whitespace
->>>>>>> edbb9411
   - type_name
 opt_in_rules:
 included:
 excluded:
   - Packages
   - Sources/Vapor/Core/Generated.swift
-  - Sources/Generator
+  - Sources/Generator