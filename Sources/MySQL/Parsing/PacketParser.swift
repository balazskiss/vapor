--- conflicted
+++ resolved
@@ -39,9 +39,7 @@
     func onOutput<I>(_ input: I) where I: InputStream, Output == I.Input {
         outputStream.onOutput(input)
     }
-
-<<<<<<< HEAD
-=======
+    
     /// See CloseableStream.close
     func close() {
         outputStream.close()
@@ -51,7 +49,6 @@
     func onClose(_ onClose: ClosableStream) {
         outputStream.onClose(onClose)
     }
->>>>>>> 21e78883
     
     func parse(_ input: MutableByteBuffer) throws {
         // If there's no input pointer, throw an error
