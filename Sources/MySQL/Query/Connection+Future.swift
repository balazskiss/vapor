--- conflicted
+++ resolved
@@ -7,10 +7,8 @@
     /// - parameter query: The query to be executed to receive results from
     /// - returns: A future containing all results
     internal func allRows(in query: Query) -> Future<[Row]> {
-<<<<<<< HEAD
+        var rows = [Row]()
         let promise = Promise<[Row]>()
-        
-        var rows = [Row]()
         
         // Set up a parser
         let stream = RowStream(mysql41: self.mysql41)
@@ -18,33 +16,6 @@
         
         stream.onClose = {
             promise.complete(rows)
-=======
-        var rows = [Row]()
-        
-        return retain { connection, complete, fail in
-            // Set up a parser
-            let stream = RowStream(mysql41: connection.mysql41)
-            connection.receivePackets(into: stream.inputStream)
-            
-            stream.onClose = {
-                complete(rows)
-            }
-            
-            stream.errorStream = { error in
-                fail(error)
-            }
-            
-            stream.drain { row in
-                rows.append(row)
-            }
-            
-            // Send the query
-            do {
-                try connection.write(query: query.string)
-            } catch {
-                fail(error)
-            }
->>>>>>> 94165bfe
         }
         
         stream.errorStream = { error in
@@ -75,7 +46,6 @@
         var results = [D]()
         let promise = Promise<[D]>()
         
-<<<<<<< HEAD
         // Set up a parser
         let resultBuilder = ModelStream<D>(mysql41: self.mysql41)
         self.receivePackets(into: resultBuilder.inputStream)
@@ -97,31 +67,13 @@
             try self.write(query: query.string)
         } catch {
             promise.fail(error)
-=======
-        return retain { connection, complete, fail in
-            // Set up a parser
-            let resultBuilder = ModelStream<D>(mysql41: connection.mysql41)
-            connection.receivePackets(into: resultBuilder.inputStream)
-            
-            resultBuilder.onClose = {
-                complete(results)
-            }
-            
-            resultBuilder.errorStream = { error in
-                fail(error)
-            }
-            
-            resultBuilder.drain { result in
-                results.append(result)
-            }
-            
-            // Send the query
-            do {
-                try connection.write(query: query.string)
-            } catch {
-                fail(error)
-            }
->>>>>>> 94165bfe
+        }
+        
+        // Send the query
+        do {
+            try self.write(query: query.string)
+        } catch {
+            promise.fail(error)
         }
         
         return promise.future
