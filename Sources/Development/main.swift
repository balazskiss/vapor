--- conflicted
+++ resolved
@@ -58,13 +58,7 @@
 }
 
 let view = try app.make(ViewRenderer.self)
-<<<<<<< HEAD
-async.get("leaf") { req -> Future<View> in
-    // user.child = User(name: "Leaf", age: 1)
-=======
 router.get("leaf") { req -> Future<View> in
-    user.child = User(name: "Leaf", age: 1)
->>>>>>> 9b3ea5fe
     let promise = Promise(User.self)
     // user.futureChild = promise.future
 
@@ -95,19 +89,19 @@
     }
 }
 
-async.get("userview") { req -> Future<View> in
+router.get("userview") { req -> Future<View> in
     let user = req.database().query(User.self).first()
     return try view.make("/Users/tanner/Desktop/hello", context: [
         "user": user
     ], for: req)
 }
 
-async.post("users") { req -> Future<User> in
+router.post("users") { req -> Future<User> in
     let user = try JSONDecoder().decode(User.self, from: req.body.data)
     return user.save(on: req.database(id: .memory)).map { user }
 }
 
-async.get("transaction") { req -> Future<String> in
+router.get("transaction") { req -> Future<String> in
     return req.database(id: .memory).transaction { db in
         let user = User(name: "NO SAVE", age: 500)
         let message = Message(id: nil, text: "asdf", time: 42)
@@ -121,15 +115,11 @@
     }
 }
 
-async.get("users") { req in
+router.get("users") { req in
     return req.database(id: .memory).query(User.self).all()
 }
 
-<<<<<<< HEAD
-async.get("fluent") { req -> Future<String> in
-=======
 router.get("sqlite") { req -> Future<String> in
->>>>>>> 9b3ea5fe
     let promise = Promise(String.self)
 
 //    try req.query(Message.self)
